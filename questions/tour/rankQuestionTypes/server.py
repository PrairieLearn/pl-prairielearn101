--- conflicted
+++ resolved
@@ -3,22 +3,12 @@
     if len(data['submitted_answers']['questions']) == 5:
         # This will give participants a mark regardless of what answers they select!
         data['score'] = 1
-
         data["feedback"] = {"Great, thank you so much for engaging with this activity!"}
 
-    
     elif len(data['submitted_answers']['questions']) < 5:
         data['format_errors']['question'] = "Please select at least 5 choices!"
-
-        data["feedback"] = {"Please select at least 5 choices!"}
+        data["feedback"]['question'] = data['format_errors']['question']
         
     elif len(data['submitted_answers']['questions']) > 5:
         data['format_errors']['question'] = {"Oops! You selected too many choices, please select only 5 choices!"}
-
-<<<<<<< HEAD
-        data["feedback"] = "Oops! You selected too many choices, please select only 5 choices!"
-=======
-        data["feedback"] = {"Oops! You selected too many choices, please select only 5 choices!"}
-
-    
->>>>>>> 5efba4e5
+        data["feedback"]['question'] = data['format_errors']['question']